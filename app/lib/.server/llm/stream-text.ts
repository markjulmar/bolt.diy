import { convertToCoreMessages, streamText as _streamText } from 'ai';
import { getModel } from '~/lib/.server/llm/model';
import { MAX_TOKENS } from './constants';
import { getSystemPrompt } from './prompts';
import { DEFAULT_MODEL, DEFAULT_PROVIDER, getModelList, MODEL_REGEX, PROVIDER_REGEX } from '~/utils/constants';
<<<<<<< HEAD
import ignore from 'ignore';
=======
import type { IProviderSetting } from '~/types/model';
>>>>>>> bfaa3f70

interface ToolResult<Name extends string, Args, Result> {
  toolCallId: string;
  toolName: Name;
  args: Args;
  result: Result;
}

interface Message {
  role: 'user' | 'assistant';
  content: string;
  toolInvocations?: ToolResult<string, unknown, unknown>[];
  model?: string;
}

export type Messages = Message[];

export type StreamingOptions = Omit<Parameters<typeof _streamText>[0], 'model'>;

export interface File {
  type: 'file';
  content: string;
  isBinary: boolean;
}

export interface Folder {
  type: 'folder';
}

type Dirent = File | Folder;

export type FileMap = Record<string, Dirent | undefined>;

function simplifyBoltActions(input: string): string {
  // Using regex to match boltAction tags that have type="file"
  const regex = /(<boltAction[^>]*type="file"[^>]*>)([\s\S]*?)(<\/boltAction>)/g;

  // Replace each matching occurrence
  return input.replace(regex, (_0, openingTag, _2, closingTag) => {
    return `${openingTag}\n          ...\n        ${closingTag}`;
  });
}

// Common patterns to ignore, similar to .gitignore
const IGNORE_PATTERNS = [
  'node_modules/**',
  '.git/**',
  'dist/**',
  'build/**',
  '.next/**',
  'coverage/**',
  '.cache/**',
  '.vscode/**',
  '.idea/**',
  '**/*.log',
  '**/.DS_Store',
  '**/npm-debug.log*',
  '**/yarn-debug.log*',
  '**/yarn-error.log*',
  '**/*lock.json',
  '**/*lock.yml',
];
const ig = ignore().add(IGNORE_PATTERNS);

function createFilesContext(files: FileMap) {
  let filePaths = Object.keys(files);
  filePaths = filePaths.filter((x) => {
    const relPath = x.replace('/home/project/', '');
    return !ig.ignores(relPath);
  });

  const fileContexts = filePaths
    .filter((x) => files[x] && files[x].type == 'file')
    .map((path) => {
      const dirent = files[path];

      if (!dirent || dirent.type == 'folder') {
        return '';
      }

      const codeWithLinesNumbers = dirent.content
        .split('\n')
        .map((v, i) => `${i + 1}|${v}`)
        .join('\n');

      return `<file path="${path}">\n${codeWithLinesNumbers}\n</file>`;
    });

  return `Below are the code files present in the webcontainer:\ncode format:\n<line number>|<line content>\n <codebase>${fileContexts.join('\n\n')}\n\n</codebase>`;
}

function extractPropertiesFromMessage(message: Message): { model: string; provider: string; content: string } {
  const textContent = Array.isArray(message.content)
    ? message.content.find((item) => item.type === 'text')?.text || ''
    : message.content;

  const modelMatch = textContent.match(MODEL_REGEX);
  const providerMatch = textContent.match(PROVIDER_REGEX);

  /*
   * Extract model
   * const modelMatch = message.content.match(MODEL_REGEX);
   */
  const model = modelMatch ? modelMatch[1] : DEFAULT_MODEL;

  /*
   * Extract provider
   * const providerMatch = message.content.match(PROVIDER_REGEX);
   */
  const provider = providerMatch ? providerMatch[1] : DEFAULT_PROVIDER.name;

  const cleanedContent = Array.isArray(message.content)
    ? message.content.map((item) => {
        if (item.type === 'text') {
          return {
            type: 'text',
            text: item.text?.replace(MODEL_REGEX, '').replace(PROVIDER_REGEX, ''),
          };
        }

        return item; // Preserve image_url and other types as is
      })
    : textContent.replace(MODEL_REGEX, '').replace(PROVIDER_REGEX, '');

  return { model, provider, content: cleanedContent };
}

<<<<<<< HEAD
export async function streamText(
  messages: Messages,
  env: Env,
  options?: StreamingOptions,
  apiKeys?: Record<string, string>,
  files?: FileMap,
) {
=======
export async function streamText(props: {
  messages: Messages;
  env: Env;
  options?: StreamingOptions;
  apiKeys?: Record<string, string>;
  providerSettings?: Record<string, IProviderSetting>;
}) {
  const { messages, env, options, apiKeys, providerSettings } = props;
>>>>>>> bfaa3f70
  let currentModel = DEFAULT_MODEL;
  let currentProvider = DEFAULT_PROVIDER.name;
  const MODEL_LIST = await getModelList(apiKeys || {}, providerSettings);
  const processedMessages = messages.map((message) => {
    if (message.role === 'user') {
      const { model, provider, content } = extractPropertiesFromMessage(message);

      if (MODEL_LIST.find((m) => m.name === model)) {
        currentModel = model;
      }

      currentProvider = provider;

      return { ...message, content };
    } else if (message.role == 'assistant') {
      let content = message.content;
      content = simplifyBoltActions(content);

      return { ...message, content };
    }

    return message;
  });

  const modelDetails = MODEL_LIST.find((m) => m.name === currentModel);

  const dynamicMaxTokens = modelDetails && modelDetails.maxTokenAllowed ? modelDetails.maxTokenAllowed : MAX_TOKENS;

  let systemPrompt = getSystemPrompt();
  let codeContext = '';

  if (files) {
    codeContext = createFilesContext(files);
    systemPrompt = `${systemPrompt}\n\n ${codeContext}`;
  }

  return _streamText({
<<<<<<< HEAD
    model: getModel(currentProvider, currentModel, env, apiKeys) as any,
    system: systemPrompt,
=======
    model: getModel(currentProvider, currentModel, env, apiKeys, providerSettings) as any,
    system: getSystemPrompt(),
>>>>>>> bfaa3f70
    maxTokens: dynamicMaxTokens,
    messages: convertToCoreMessages(processedMessages as any),
    ...options,
  });
}<|MERGE_RESOLUTION|>--- conflicted
+++ resolved
@@ -3,11 +3,8 @@
 import { MAX_TOKENS } from './constants';
 import { getSystemPrompt } from './prompts';
 import { DEFAULT_MODEL, DEFAULT_PROVIDER, getModelList, MODEL_REGEX, PROVIDER_REGEX } from '~/utils/constants';
-<<<<<<< HEAD
 import ignore from 'ignore';
-=======
 import type { IProviderSetting } from '~/types/model';
->>>>>>> bfaa3f70
 
 interface ToolResult<Name extends string, Args, Result> {
   toolCallId: string;
@@ -135,24 +132,15 @@
   return { model, provider, content: cleanedContent };
 }
 
-<<<<<<< HEAD
-export async function streamText(
-  messages: Messages,
-  env: Env,
-  options?: StreamingOptions,
-  apiKeys?: Record<string, string>,
-  files?: FileMap,
-) {
-=======
 export async function streamText(props: {
   messages: Messages;
   env: Env;
   options?: StreamingOptions;
   apiKeys?: Record<string, string>;
+  files?: FileMap;
   providerSettings?: Record<string, IProviderSetting>;
 }) {
-  const { messages, env, options, apiKeys, providerSettings } = props;
->>>>>>> bfaa3f70
+  const { messages, env, options, apiKeys, files, providerSettings } = props;
   let currentModel = DEFAULT_MODEL;
   let currentProvider = DEFAULT_PROVIDER.name;
   const MODEL_LIST = await getModelList(apiKeys || {}, providerSettings);
@@ -190,13 +178,8 @@
   }
 
   return _streamText({
-<<<<<<< HEAD
-    model: getModel(currentProvider, currentModel, env, apiKeys) as any,
+    model: getModel(currentProvider, currentModel, env, apiKeys, providerSettings) as any,
     system: systemPrompt,
-=======
-    model: getModel(currentProvider, currentModel, env, apiKeys, providerSettings) as any,
-    system: getSystemPrompt(),
->>>>>>> bfaa3f70
     maxTokens: dynamicMaxTokens,
     messages: convertToCoreMessages(processedMessages as any),
     ...options,
